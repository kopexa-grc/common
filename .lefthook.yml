# Copyright 2024 Kopexa GmbH. All rights reserved.
# Use of this source code is governed by a BUSL-1.1 license that can be found in the LICENSE file.

pre-commit:
  parallel: true
  commands:
    license:
      glob: "*.{go,mod}"
      run: make license/headers/check
<<<<<<< HEAD
    fmt:
      glob: "*.go"
      run: make fmt
=======
>>>>>>> ac1824d7
    lint:
      glob: "*.go"
      run: make lint
    test:
      glob: "*.go"
      run: make test/unit

pre-push:
  parallel: true
  commands:
    test:
      glob: "*.go"
      run: make test/unit
    lint:
      glob: "*.go"
      run: make lint <|MERGE_RESOLUTION|>--- conflicted
+++ resolved
@@ -7,12 +7,6 @@
     license:
       glob: "*.{go,mod}"
       run: make license/headers/check
-<<<<<<< HEAD
-    fmt:
-      glob: "*.go"
-      run: make fmt
-=======
->>>>>>> ac1824d7
     lint:
       glob: "*.go"
       run: make lint
